--- conflicted
+++ resolved
@@ -809,7 +809,6 @@
         # across nested structures before delegating to datasets.load_dataset.
 
         def _normalize_double_star_component(value: str) -> str:
-<<<<<<< HEAD
             # Iteratively repair patterns like '**.jsonl' until all stray '**' segments
             # gain a trailing slash component (e.g., '**.jsonl' -> '**/*.jsonl').
             # A single pass can leave new violations ("***.json" -> "**/**.json"),
@@ -819,9 +818,6 @@
                 if normalized == value:
                     return normalized
                 value = normalized
-=======
-            return re.sub(r"\*\*(?!/)", "**/*", value)
->>>>>>> dd6337b0
 
         def _sanitize_globs(value):
             if isinstance(value, str):
