--- conflicted
+++ resolved
@@ -823,7 +823,6 @@
                 return tuple(_sanitize_globs(v) for v in value)
             return value
 
-<<<<<<< HEAD
         if dataset_kwargs is not None:
             dataset_kwargs = deepcopy(dataset_kwargs)
             if "data_files" in dataset_kwargs and dataset_kwargs["data_files"] is not None:
@@ -831,30 +830,6 @@
         # --- End robust glob normalization ---
 
         if dataset_kwargs is not None:
-=======
-            # --- Begin glob normalization for HF/fsspec ---
-            # Root cause of your crash:
-            #   ValueError: Invalid pattern: '**' can only be an entire path component
-            # is raised when data_files contain patterns like "**.jsonl" (invalid).
-            # Modern fsspec requires "**/*.jsonl" instead.
-            #
-            # Fix: rewrite any "**.ext" -> "**/*.ext" recursively before calling HF Datasets.
-            def _fix_double_star_globs(value):
-                if isinstance(value, str):
-                    # Only rewrite the illegal form "**.ext" to the legal "**/*.ext"
-                    return value.replace("**.", "**/*.")
-                if isinstance(value, Mapping):
-                    return {k: _fix_double_star_globs(v) for k, v in value.items()}
-                if isinstance(value, list):
-                    return [_fix_double_star_globs(v) for v in value]
-                if isinstance(value, tuple):
-                    return tuple(_fix_double_star_globs(v) for v in value)
-                return value
-
-            if "data_files" in dataset_kwargs:
-                dataset_kwargs["data_files"] = _fix_double_star_globs(dataset_kwargs["data_files"])
-            # --- End glob normalization ---
->>>>>>> d325aedb
 
             if "From_YouTube" in dataset_kwargs:
 
