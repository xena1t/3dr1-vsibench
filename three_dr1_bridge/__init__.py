--- conflicted
+++ resolved
@@ -21,7 +21,6 @@
 _STUB_NOTICE_SHOWN = False
 
 _DEFAULT_ENTRYPOINT = "three_dr1.pipeline:load_pipeline"
-<<<<<<< HEAD
 _REPO_ROOT = Path(__file__).resolve().parents[1]
 _VENDORED_SOURCES = _REPO_ROOT / "3D-R1"
 
@@ -50,17 +49,6 @@
         "back to the smoke-test stub."
     )
     return " ".join([base, *details])
-=======
-
-_DEFAULT_ERROR = (
-    "No THREE_DR1_ENTRYPOINT specified and the official 3D-R1 loader "
-    "'three_dr1.pipeline:load_pipeline' could not be imported. Install the "
-    "upstream 3D-R1 package (which exposes that entry point), or set the "
-    "environment variable THREE_DR1_ENTRYPOINT to your own 'module:function' "
-    "loader (e.g. 'my_pkg.pipeline:load_pipeline'). If you only need the stub "
-    "predictions for smoke tests, export THREE_DR1_ALLOW_STUB=1 instead."
-)
->>>>>>> f1a43509
 
 NUM_WORDS = {
     "zero": 0,
