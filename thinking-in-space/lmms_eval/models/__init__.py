--- conflicted
+++ resolved
@@ -103,11 +103,8 @@
     if model_name in MODEL_REGISTRY:
         print(f"[INFO] Found {model_name} in MODEL_REGISTRY")
         return MODEL_REGISTRY[model_name]
-<<<<<<< HEAD
 
     raise ValueError(f"Model {model_name} not found in AVAILABLE_MODELS or MODEL_REGISTRY.")
-=======
->>>>>>> 0818b1d9
 
     raise ValueError(f"Model {model_name} not found in AVAILABLE_MODELS or MODEL_REGISTRY.")
 
