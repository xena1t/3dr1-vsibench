import importlib
import os
import sys

import hf_transfer
from loguru import logger

# --- Patch sys.modules to unify namespace ---
# Ensures that `thinking_in_space.lmms_eval` and `lmms_eval` share the same registry
import thinking_in_space.lmms_eval as _ts_eval
sys.modules["lmms_eval"] = _ts_eval

# --- Configure logging ---
os.environ["HF_HUB_ENABLE_HF_TRANSFER"] = "1"
logger.remove()
logger.add(sys.stdout, level="WARNING")

# --- Baseline models ---
AVAILABLE_MODELS = {
    "batch_gpt4": "BatchGPT4",
    "claude": "Claude",
    "from_log": "FromLog",
    "fuyu": "Fuyu",
    "gemini_api": "GeminiAPI",
    "gpt4v": "GPT4V",
    "idefics2": "Idefics2",
    "instructblip": "InstructBLIP",
    "internvl": "InternVLChat",
    "internvl2": "InternVL2",
    "llama_vid": "LLaMAVid",
    "llava": "Llava",
    "llava_hf": "LlavaHf",
    "llava_onevision": "Llava_OneVision",
    "llava_sglang": "LlavaSglang",
    "llava_vid": "LlavaVid",
    "longva": "LongVA",
    "mantis": "Mantis",
    "minicpm_v": "MiniCPM_V",
    "mplug_owl_video": "mplug_Owl",
    "phi3v": "Phi3v",
    "qwen_vl": "Qwen_VL",
    "qwen_vl_api": "Qwen_VL_API",
    "reka": "Reka",
    "srt_api": "SRT_API",
    "tinyllava": "TinyLlava",
    "videoChatGPT": "VideoChatGPT",
    "video_llava": "VideoLLaVA",
    "vila": "VILA",
    "xcomposer2_4KHD": "XComposer2_4KHD",
    "xcomposer2d5": "XComposer2D5",
    "qwen2vl": "Qwen2VL",
    "qwen3vl": "Qwen3VL",
    "three_d_r1": "ThreeDR1",
}

# --- Extendable plugin loader ---
if os.environ.get("LMMS_EVAL_PLUGINS"):
    for plugin in os.environ["LMMS_EVAL_PLUGINS"].split(","):
        try:
            m = importlib.import_module(f"{plugin}.models")
            for model_name, model_class in getattr(m, "AVAILABLE_MODELS", {}).items():
                AVAILABLE_MODELS[model_name] = model_class
            print(f"[INFO] Loaded plugin models from: {plugin}")
        except Exception as e:
            logger.warning(f"Failed to import plugin {plugin}: {e}")

# --- Force import of three_d_r1 adapter (ensures registration decorator runs) ---
try:
    from lmms_eval.models import three_d_r1  # triggers @register_model("three_d_r1")
    AVAILABLE_MODELS["three_d_r1"] = "ThreeDR1"
    print("[INFO] three_d_r1 imported successfully and added to AVAILABLE_MODELS")
except Exception as e:
    logger.warning(f"Could not import three_d_r1: {e}")

from lmms_eval.api.registry import MODEL_REGISTRY


from lmms_eval.api.registry import MODEL_REGISTRY


from lmms_eval.api.registry import MODEL_REGISTRY


from lmms_eval.api.registry import MODEL_REGISTRY


from lmms_eval.api.registry import MODEL_REGISTRY


def get_model(model_name):
    """
    Resolve a model class by name.
    Checks both AVAILABLE_MODELS and the global MODEL_REGISTRY (for plugin-registered models).
    """
    # 1️⃣ Direct lookup in AVAILABLE_MODELS
    if model_name in AVAILABLE_MODELS:
        model_class = AVAILABLE_MODELS[model_name]
        try:
            module = __import__(f"lmms_eval.models.{model_name}", fromlist=[model_class])
            return getattr(module, model_class)
        except Exception as e:
            logger.error(f"Failed to import {model_class} from {model_name}: {e}")
            raise

    # 2️⃣ Fallback: check MODEL_REGISTRY (populated by @register_model)
    if model_name in MODEL_REGISTRY:
        print(f"[INFO] Found {model_name} in MODEL_REGISTRY")
        return MODEL_REGISTRY[model_name]
<<<<<<< HEAD

    raise ValueError(f"Model {model_name} not found in AVAILABLE_MODELS or MODEL_REGISTRY.")
=======
>>>>>>> c40a95d8

    raise ValueError(f"Model {model_name} not found in AVAILABLE_MODELS or MODEL_REGISTRY.")

    raise ValueError(f"Model {model_name} not found in AVAILABLE_MODELS or MODEL_REGISTRY.")

    raise ValueError(f"Model {model_name} not found in AVAILABLE_MODELS or MODEL_REGISTRY.")

    # 2️⃣ Fallback to MODEL_REGISTRY
    if model_name in MODEL_REGISTRY:
        print(f"[INFO] Found {model_name} in MODEL_REGISTRY")
        return MODEL_REGISTRY[model_name]

if os.environ.get("LMMS_EVAL_PLUGINS", None):
    # Allow specifying other packages to import models from
    for plugin in os.environ["LMMS_EVAL_PLUGINS"].split(","):
        m = importlib.import_module(f"{plugin}.models")
        for model_name, model_class in getattr(m, "AVAILABLE_MODELS").items():
            try:
                exec(f"from {plugin}.models.{model_name} import {model_class}")
            except ImportError as e:
                logger.debug(f"Failed to import {model_class} from {model_name}: {e}")

from lmms_eval.models import three_d_r1  # ensure 3D-R1 auto-registers on import<|MERGE_RESOLUTION|>--- conflicted
+++ resolved
@@ -106,11 +106,8 @@
     if model_name in MODEL_REGISTRY:
         print(f"[INFO] Found {model_name} in MODEL_REGISTRY")
         return MODEL_REGISTRY[model_name]
-<<<<<<< HEAD
 
     raise ValueError(f"Model {model_name} not found in AVAILABLE_MODELS or MODEL_REGISTRY.")
-=======
->>>>>>> c40a95d8
 
     raise ValueError(f"Model {model_name} not found in AVAILABLE_MODELS or MODEL_REGISTRY.")
 
