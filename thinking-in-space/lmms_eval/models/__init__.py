--- conflicted
+++ resolved
@@ -104,21 +104,12 @@
         except Exception as e:
             logger.error(f"Failed to import {model_class} from {model_name}: {e}")
             raise
-<<<<<<< HEAD
 
     # 2️⃣ Fallback: check MODEL_REGISTRY (populated by @register_model)
     if model_name in MODEL_REGISTRY:
         print(f"[INFO] Found {model_name} in MODEL_REGISTRY")
         return MODEL_REGISTRY[model_name]
 
-=======
-
-    # 2️⃣ Fallback: check MODEL_REGISTRY (populated by @register_model)
-    if model_name in MODEL_REGISTRY:
-        print(f"[INFO] Found {model_name} in MODEL_REGISTRY")
-        return MODEL_REGISTRY[model_name]
-
->>>>>>> b7d03ad4
     raise ValueError(f"Model {model_name} not found in AVAILABLE_MODELS or MODEL_REGISTRY.")
 
     raise ValueError(f"Model {model_name} not found in AVAILABLE_MODELS or MODEL_REGISTRY.")
