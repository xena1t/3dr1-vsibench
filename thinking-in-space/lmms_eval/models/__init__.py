--- conflicted
+++ resolved
@@ -112,11 +112,8 @@
     if model_name in MODEL_REGISTRY:
         print(f"[INFO] Found {model_name} in MODEL_REGISTRY")
         return MODEL_REGISTRY[model_name]
-<<<<<<< HEAD
 
     raise ValueError(f"Model {model_name} not found in AVAILABLE_MODELS or MODEL_REGISTRY.")
-=======
->>>>>>> cdbb0735
 
     raise ValueError(f"Model {model_name} not found in AVAILABLE_MODELS or MODEL_REGISTRY.")
 
