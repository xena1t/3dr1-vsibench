--- conflicted
+++ resolved
@@ -96,11 +96,8 @@
     if model_name in MODEL_REGISTRY:
         print(f"[INFO] Found {model_name} in MODEL_REGISTRY")
         return MODEL_REGISTRY[model_name]
-<<<<<<< HEAD
 
     raise ValueError(f"Model {model_name} not found in AVAILABLE_MODELS or MODEL_REGISTRY.")
-=======
->>>>>>> 566fe500
 
     raise ValueError(f"Model {model_name} not found in AVAILABLE_MODELS or MODEL_REGISTRY.")
 
