--- conflicted
+++ resolved
@@ -26,16 +26,9 @@
 import thinking_in_space.lmms_eval as _ts_eval
 sys.modules["lmms_eval"] = _ts_eval
 
-<<<<<<< HEAD
 if _HAS_LOGURU:
     logger.remove()
     logger.add(sys.stdout, level="WARNING")
-=======
-# --- Configure logging ---
-os.environ["HF_HUB_ENABLE_HF_TRANSFER"] = "1"
-logger.remove()
-logger.add(sys.stdout, level="WARNING")
->>>>>>> d411c421
 
 # --- Baseline models ---
 AVAILABLE_MODELS = {
@@ -137,11 +130,8 @@
     if model_name in MODEL_REGISTRY:
         print(f"[INFO] Found {model_name} in MODEL_REGISTRY")
         return MODEL_REGISTRY[model_name]
-<<<<<<< HEAD
 
     raise ValueError(f"Model {model_name} not found in AVAILABLE_MODELS or MODEL_REGISTRY.")
-=======
->>>>>>> d411c421
 
     raise ValueError(f"Model {model_name} not found in AVAILABLE_MODELS or MODEL_REGISTRY.")
 
